#include "interpreter.hpp"
#include <cassert>
#include <queue>
#include <stack>
#include <print>

namespace interpreter {
ExecutorAllocator::ExecutorAllocator(Executor* exec) : m_executor(exec) {}

Executor::Executor(const parser::program_t& p) : m_program(p), m_alloc(this) {
    m_exprs.reserve(m_program.size());
    m_alloc.m_stack_frames.emplace_front();
    for(auto& p : m_program) {
        if(p->m_type == parser::Expression::Type::FUNC_DECL) {
            m_func_decls[p->m_node.m_value] = make_expr(p);
        } else {
            m_exprs.push_back(make_expr(p));
            m_exprs.back()->eval(&m_alloc);
        }

        std::println("[Stack variables]");
        for(auto& ms : m_alloc.get_top_stack_frame().m_variables) {
            std::string type_name;
            if(std::holds_alternative<int>(ms.second)) {
                std::println("[{} | {}] : {}", ms.first, "i32", std::get<int>(ms.second));
            } else if(std::holds_alternative<double>(ms.second)) {
                std::println("[{} | {}] : {}", ms.first, "f64", std::get<double>(ms.second));
            } else if(std::holds_alternative<std::string>(ms.second)) {
                std::println("[{} | {}] : {}", ms.first, "str", std::get<std::string>(ms.second));
            } else {
                // here is undeclared variables used in expressions and something else i do not know about yet.
                assert(false);
                std::println("[{} | {}] : {}", "", "VOID", "ERROR");
            }
        }
    }
    m_alloc.m_stack_frames.pop_front();
}

exec_expr_t Executor::make_expr(const parser::parse_expr_t expr) {
    if(!expr) { return nullptr; }
    switch(expr->m_type) {
    case parser::Expression::Type::ASSIGN: {
        return std::make_unique<AssignExpression>(this, expr);
    }
    case parser::Expression::Type::PRIMARY: {
        return std::make_unique<PrimaryExpression>(this, expr);
    }
    case parser::Expression::Type::FUNC_DECL: {
        return std::make_unique<FuncDeclExpression>(this, expr);
    }
    case parser::Expression::Type::EXPR_LIST: {
        return std::make_unique<ExprListExpression>(this, expr);
    }
    case parser::Expression::Type::ADD: {
        return std::make_unique<AddExpression>(this, expr);
    }
    case parser::Expression::Type::MUL: {
        return std::make_unique<MulExpression>(this, expr);
    }
    case parser::Expression::Type::DIV: {
        return std::make_unique<DivExpression>(this, expr);
    }
    case parser::Expression::Type::RETURN_STMNT: {
        return std::make_unique<ReturnStmntExpression>(this, expr);
    }
    case parser::Expression::Type::UNARY: {
        return std::make_unique<UnaryExpression>(this, expr);
    }
    case parser::Expression::Type::FUNC_CALL: {
        return std::make_unique<FuncCallExpression>(this, expr);
    }
    case parser::Expression::Type::LOGICAL_COMPARE: {
        return std::make_unique<LogicalCompExpression>(this, expr);
    }
    case parser::Expression::Type::LOGICAL_OP: {
        return std::make_unique<LogicalOpExpression>(this, expr);
    }
    case parser::Expression::Type::IF_STMNT: {
        return std::make_unique<IfStmntExpression>(this, expr);
    }
    default: {
        assert(false);
        return nullptr;
    }
    }
}

literal_t& ExecutorAllocator::StackFrame::get_allocation(const std::string& var_name) {
<<<<<<< HEAD
    auto it = std::find_if(m_variables.begin(), m_variables.end(),
                           [var_name](const auto& var) { return var.first == var_name; });
    if(it == m_variables.end()) {
        m_variables.push_back({ var_name, {} });
        it = m_variables.begin() + (m_variables.size() - 1);
    }
    return it->second;
=======
    auto* palloc = try_find_allocation(var_name);
    if(!palloc) {
        m_variables.push_back(std::make_pair(var_name, literal_t{}));
        return m_variables.back().second;
    }
    return *palloc;
}

literal_t* ExecutorAllocator::StackFrame::try_find_allocation(const std::string& var_name) {
    auto it = std::find_if(m_variables.begin(), m_variables.end(),
                           [&var_name](const auto& var) { return var.first == var_name; });
    if(it == m_variables.end()) { return nullptr; }
    return &it->second;
>>>>>>> 9f6df79a
}

Expression::Expression(Executor* exec, const parser::parse_expr_t expr) : m_expr(expr) {
    m_left = exec->make_expr(expr->m_left);
    m_right = exec->make_expr(expr->m_right);
}

void Expression::assign(ExpressionResult* left, const ExpressionResult* right, ExecutorAllocator* alloc) {
    if(!right->m_return_values.empty()) {
        // handles assignments to variables from function calls: a, k = f()
        auto& top = alloc->get_top_stack_frame();
        assert(top.m_variables.size() >= right->m_return_values.size());
        auto stack_it = top.m_variables.end();
        auto vec_it = right->m_return_values.end();
        for(auto i = 0; i < right->m_return_values.size(); ++i) {
<<<<<<< HEAD
            auto& alloc = top.get_allocation((--stack_it)->first);
            assert(std::holds_alternative<std::monostate>(alloc)); // othwerise: func returns too many values. TODO: check if func returns too few.
            alloc = *--vec_it;
=======
            (--stack_it)->second = *--vec_it;
>>>>>>> 9f6df79a
        }
        return;
    }
    auto* assigned = get_pmem(*right);
    if(!std::holds_alternative<literal_t*>(left->m_memory)) {
        assert(false);
        return;
    }
    *std::get<literal_t*>(left->m_memory) = *assigned;
}

ExpressionResult PrimaryExpression::eval(ExecutorAllocator* alloc) {
    auto& stack = alloc->get_top_stack_frame();
    if(m_expr->m_node.m_type == lexer::Token::Type::IDENTIFIER) {
        auto& any_alloc = stack.get_allocation(m_expr->m_node.m_value);
        return ExpressionResult{ .m_memory = &any_alloc, .m_type = lexer::Token::Type::IDENTIFIER };
    } else {
        literal_t value;
        if(m_expr->m_node.m_type == lexer::Token::Type::INT) {
            value = std::stoi(m_expr->m_node.m_value);
        } else if(m_expr->m_node.m_type == lexer::Token::Type::DOUBLE) {
            value = std::stod(m_expr->m_node.m_value);
        } else if(m_expr->m_node.m_type == lexer::Token::Type::STRING) {
            value = m_expr->m_node.m_value;
        } else {
            assert(false);
            return ExpressionResult{};
        }
        return ExpressionResult{ .m_memory = value, .m_type = m_expr->m_node.m_type };
    }
}

ExpressionResult UnaryExpression::eval(ExecutorAllocator* alloc) {
    auto left = m_left->eval(alloc);
    ExpressionResult res{ .m_type = m_expr->m_node.m_type };
    if(!(is_int(left) || is_double(left))) {
        assert(false);
        return {};
    }
    if(m_expr->m_node.m_type == lexer::Token::Type::MIN) {
        res.m_memory = literal_t{ -(is_int(left) ? std::get<int>(*get_pmem(left)) : std::get<double>(*get_pmem(left))) };
    } else if(m_expr->m_node.m_type == lexer::Token::Type::DEC) {
        res.m_memory = literal_t{ (is_int(left) ? --std::get<int>(*get_pmem(left)) : --std::get<double>(*get_pmem(left))) };
    } else if(m_expr->m_node.m_type == lexer::Token::Type::INC) {
        res.m_memory = literal_t{ (is_int(left) ? ++std::get<int>(*get_pmem(left)) : ++std::get<double>(*get_pmem(left))) };
    }
    return res;
}

ExpressionResult AddExpression::eval(ExecutorAllocator* alloc) {
    auto left = m_left->eval(alloc);
    auto right = m_right->eval(alloc);
    auto l_mem = get_pmem(left);
    auto r_mem = get_pmem(right);
    ExpressionResult res{ .m_type = m_expr->m_node.m_type };
    if((is_int(left) && is_double(right)) || (is_int(right) && is_double(left)) || (is_double(left) && is_double(right))) {
        res.m_memory = literal_t{ (double)(is_int(left) ? std::get<int>(*l_mem) : std::get<double>(*l_mem)) +
                                  (double)(is_int(right) ? std::get<int>(*r_mem) : std::get<double>(*r_mem)) };
    } else if(is_int(left) && is_int(right)) {
        res.m_memory = literal_t{ std::get<int>(*l_mem) + std::get<int>(*r_mem) };
    } else if(is_string(left) && is_string(right)) {
        res.m_memory = literal_t{ std::get<std::string>(*l_mem) + std::get<std::string>(*r_mem) };
    } else {
        assert(false);
    }
    return res;
}

ExpressionResult MulExpression::eval(ExecutorAllocator* alloc) {
    auto left = m_left->eval(alloc);
    auto right = m_right->eval(alloc);
    auto l_mem = get_pmem(left);
    auto r_mem = get_pmem(right);
    ExpressionResult res{ .m_type = m_expr->m_node.m_type };
    if((is_int(left) && is_double(right)) || (is_int(right) && is_double(left)) || (is_double(left) && is_double(right))) {
        res.m_memory = literal_t{ (double)(is_int(left) ? std::get<int>(*l_mem) : std::get<double>(*l_mem)) *
                                  (double)(is_int(right) ? std::get<int>(*r_mem) : std::get<double>(*r_mem)) };
    } else if(is_int(left) && is_int(right)) {
        res.m_memory = literal_t{ std::get<int>(*l_mem) * std::get<int>(*r_mem) };
    } else if(is_string(left) && is_string(right)) {
        assert(false);
    } else {
        assert(false);
    }
    return res;
}

ExpressionResult DivExpression::eval(ExecutorAllocator* alloc) {
    auto left = m_left->eval(alloc);
    auto right = m_right->eval(alloc);
    auto l_mem = get_pmem(left);
    auto r_mem = get_pmem(right);
    ExpressionResult res{ .m_type = m_expr->m_node.m_type };
    if((is_int(left) && is_double(right)) || (is_int(right) && is_double(left)) || (is_double(left) && is_double(right))) {
        res.m_memory = literal_t{ (double)(is_int(left) ? std::get<int>(*l_mem) : std::get<double>(*l_mem)) /
                                  (double)(is_int(right) ? std::get<int>(*r_mem) : std::get<double>(*r_mem)) };
    } else if(is_int(left) && is_int(right)) {
        res.m_memory = literal_t{ std::get<int>(*l_mem) / std::get<int>(*r_mem) };
    } else if(is_string(left) && is_string(right)) {
        assert(false);
    } else {
        assert(false);
    }
    return res;
}

ExpressionResult AssignExpression::eval(ExecutorAllocator* alloc) {
    auto assignee = m_left->eval(alloc);
    auto assigned = m_right->eval(alloc);
    assign(&assignee, &assigned, alloc);
    return assignee;
}

ExpressionResult FuncDeclExpression::eval(ExecutorAllocator* alloc) {
    assert(false);
    return ExpressionResult{};
}

ExpressionResult ExprListExpression::eval(ExecutorAllocator* alloc) {
    m_left->eval(alloc);
    return m_right->eval(alloc);
}

ExpressionResult ReturnStmntExpression::eval(ExecutorAllocator* alloc) {
    std::vector<literal_t> results;
    std::stack<Expression*> expr_list_stack;
    expr_list_stack.push(&*m_left);
    while(!expr_list_stack.empty()) {
        auto expr = expr_list_stack.top();
        expr_list_stack.pop();
        results.push_back(*get_pmem(expr->m_right->eval(alloc)));
        if(expr->m_left->m_expr->m_type == parser::Expression::Type::EXPR_LIST) {
            expr_list_stack.push(&*expr->m_left);
        } else {
            results.push_back(*get_pmem(expr->m_left->eval(alloc)));
        }
    }
    return ExpressionResult{ .m_return_values = { results.rbegin(), results.rend() }, .m_type = m_expr->m_node.m_type };
}

ExpressionResult FuncCallExpression::eval(ExecutorAllocator* alloc) {
    auto* func_decl = alloc->m_executor->get_func_decl(m_expr->m_node.m_value);
    transfer_call_args(func_decl, alloc);
    auto ret_values = func_decl->m_right->eval(alloc);
    alloc->m_stack_frames.pop_front();
    return ret_values;
}

void FuncCallExpression::transfer_call_args(Expression* func_decl_expr, ExecutorAllocator* alloc) {
    std::stack<Expression*> expr_list_stack;
    std::stack<Expression*> param_list_stack;
    std::queue<std::string> param_list_var_names;
    expr_list_stack.push(&*m_left);
    param_list_stack.push(&*func_decl_expr->m_left);
    while(!param_list_stack.empty()) {
        auto expr = param_list_stack.top();
        param_list_stack.pop();
        if(!expr->m_left && !expr->m_right) { break; }                    // for empty param list
        if(expr->m_expr->m_type != parser::Expression::Type::EXPR_LIST) { // for param list with one param
            param_list_var_names.push(expr->m_expr->m_node.m_value);
            break;
        }
        if(expr->m_right) { param_list_var_names.push(expr->m_right->m_expr->m_node.m_value); }
        if(expr->m_left->m_expr->m_type == parser::Expression::Type::EXPR_LIST) {
            param_list_stack.push(&*expr->m_left);
        } else {
            param_list_var_names.push(expr->m_left->m_expr->m_node.m_value);
        }
    }
    ExecutorAllocator::StackFrame stack_frame;
    while(!expr_list_stack.empty()) {
        auto expr = expr_list_stack.top();
        expr_list_stack.pop();
        if(expr->m_right) {
            auto& val = *get_pmem(expr->m_right->eval(alloc));
            stack_frame.get_allocation(param_list_var_names.front()) = val;
            param_list_var_names.pop();
        }
        if(expr->m_left->m_expr->m_type == parser::Expression::Type::EXPR_LIST) {
            expr_list_stack.push(&*expr->m_left);
        } else {
            auto& val = *get_pmem(expr->m_left->eval(alloc));
            stack_frame.get_allocation(param_list_var_names.front()) = val;
            param_list_var_names.pop();
        }
    }
    alloc->m_stack_frames.push_front(std::move(stack_frame));
}

ExpressionResult IfStmntExpression::eval(ExecutorAllocator* alloc) {
    auto condition = m_left->eval(alloc);
    if(std::get<int>(*get_pmem(condition)) == 1) {
        alloc->m_stack_frames.push_front(alloc->get_top_stack_frame());
        m_right->eval(alloc);
        auto front = alloc->m_stack_frames.front();
        alloc->m_stack_frames.pop_front();
        for(auto& [name, val] : front.m_variables) {
            auto* palloc = alloc->get_top_stack_frame().try_find_allocation(name);
            if(palloc) { *palloc = val; }
        }
    }
    return ExpressionResult{ .m_type = m_expr->m_node.m_type };
}

ExpressionResult LogicalOpExpression::eval(ExecutorAllocator* alloc) {
    auto left = m_left->eval(alloc);
    auto right = m_right->eval(alloc);
    if(!(is_int(left) && is_int(right))) {
        assert(false);
        return ExpressionResult{ .m_memory = literal_t{ 0 }, .m_type = m_expr->m_node.m_type };
    }

    int res = 0;
    if(m_expr->m_node.m_type == lexer::Token::Type::LOGICAL_AND) {
        res = std::get<int>(*get_pmem(left)) * std::get<int>(*get_pmem(right));
    } else {
        Logger::DebugWarn("Unhandled logical operator: {}", get_node_value());
        assert(false);
    }

    res = std::min(1, std::max(0, res));
    return ExpressionResult{ .m_memory = literal_t{ res }, .m_type = m_expr->m_node.m_type };
}

ExpressionResult LogicalCompExpression::eval(ExecutorAllocator* alloc) {
    auto left = m_left->eval(alloc);
    auto right = m_right->eval(alloc);
    if(!(is_int(left) || is_double(left)) && !(is_double(right) || is_double(right))) {
        Logger::DebugWarn("Trying to compare number with string or string with string: {} {} {}",
                          m_left->get_node_value(), get_node_value(), m_right->get_node_value());
        assert(false); // todo: probably throw
        return ExpressionResult{ .m_memory = literal_t{ 0 }, .m_type = m_expr->m_node.m_type };
    }

    double vleft = is_int(left) ? std::get<int>(*get_pmem(left)) : std::get<double>(*get_pmem(left));
    double vright = is_int(right) ? std::get<int>(*get_pmem(right)) : std::get<double>(*get_pmem(right));
    int res = 0;
    if(m_expr->m_node.m_type == lexer::Token::Type::LT) {
        res = (vleft < vright) ? 1 : 0;
    } else if(m_expr->m_node.m_type == lexer::Token::Type::GT) {
        res = (vleft > vright) ? 1 : 0;
    } else {
        Logger::DebugWarn("Unhandled comparison operator: {}", get_node_value());
        assert(false);
    }
    return ExpressionResult{ .m_memory = literal_t{ res }, .m_type = m_expr->m_node.m_type };
}

} // namespace interpreter<|MERGE_RESOLUTION|>--- conflicted
+++ resolved
@@ -87,7 +87,6 @@
 }
 
 literal_t& ExecutorAllocator::StackFrame::get_allocation(const std::string& var_name) {
-<<<<<<< HEAD
     auto it = std::find_if(m_variables.begin(), m_variables.end(),
                            [var_name](const auto& var) { return var.first == var_name; });
     if(it == m_variables.end()) {
@@ -95,13 +94,6 @@
         it = m_variables.begin() + (m_variables.size() - 1);
     }
     return it->second;
-=======
-    auto* palloc = try_find_allocation(var_name);
-    if(!palloc) {
-        m_variables.push_back(std::make_pair(var_name, literal_t{}));
-        return m_variables.back().second;
-    }
-    return *palloc;
 }
 
 literal_t* ExecutorAllocator::StackFrame::try_find_allocation(const std::string& var_name) {
@@ -109,7 +101,6 @@
                            [&var_name](const auto& var) { return var.first == var_name; });
     if(it == m_variables.end()) { return nullptr; }
     return &it->second;
->>>>>>> 9f6df79a
 }
 
 Expression::Expression(Executor* exec, const parser::parse_expr_t expr) : m_expr(expr) {
@@ -125,13 +116,7 @@
         auto stack_it = top.m_variables.end();
         auto vec_it = right->m_return_values.end();
         for(auto i = 0; i < right->m_return_values.size(); ++i) {
-<<<<<<< HEAD
-            auto& alloc = top.get_allocation((--stack_it)->first);
-            assert(std::holds_alternative<std::monostate>(alloc)); // othwerise: func returns too many values. TODO: check if func returns too few.
-            alloc = *--vec_it;
-=======
             (--stack_it)->second = *--vec_it;
->>>>>>> 9f6df79a
         }
         return;
     }
